# Team6
- Taeyun Jeong
<<<<<<< HEAD
- SeongBeom Cho
=======
- Minsu Kim
>>>>>>> a4b6e586
<|MERGE_RESOLUTION|>--- conflicted
+++ resolved
@@ -1,7 +1,6 @@
 # Team6
 - Taeyun Jeong
-<<<<<<< HEAD
+
 - SeongBeom Cho
-=======
+
 - Minsu Kim
->>>>>>> a4b6e586
