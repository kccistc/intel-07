--- conflicted
+++ resolved
@@ -1,6 +1,3 @@
 윤치영
-<<<<<<< HEAD
 김재용
-=======
-OMJ
->>>>>>> ada982f2
+OMJ