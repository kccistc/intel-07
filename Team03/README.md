--- conflicted
+++ resolved
@@ -1,8 +1,5 @@
-<<<<<<< HEAD
-team03-lmj
-=======
 ## 팀원
 yoon jong seok
 seo woo jin
 jo abin
->>>>>>> b290fe11
+team03-lmj
